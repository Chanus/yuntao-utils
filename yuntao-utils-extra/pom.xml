<?xml version="1.0" encoding="UTF-8"?>
<project xmlns="http://maven.apache.org/POM/4.0.0"
         xmlns:xsi="http://www.w3.org/2001/XMLSchema-instance"
         xsi:schemaLocation="http://maven.apache.org/POM/4.0.0 http://maven.apache.org/xsd/maven-4.0.0.xsd">
  <modelVersion>4.0.0</modelVersion>
  <parent>
    <groupId>com.chanus.utils</groupId>
    <artifactId>yuntao-utils</artifactId>
    <version>1.7.0</version>
  </parent>

  <artifactId>yuntao-utils-extra</artifactId>
  <name>${project.artifactId}</name>

  <properties>
    <quartz.version>2.3.2</quartz.version>
<<<<<<< HEAD
    <zxing.version>3.4.1</zxing.version>
=======
    <zxing.version>3.5.1</zxing.version>
>>>>>>> 6f7c6b7f
    <commons.net.version>3.9.0</commons.net.version>
  </properties>

  <dependencies>
    <dependency>
      <groupId>junit</groupId>
      <artifactId>junit</artifactId>
      <scope>test</scope>
    </dependency>
    <dependency>
      <groupId>com.chanus.utils</groupId>
      <artifactId>yuntao-utils-core</artifactId>
      <version>${project.version}</version>
    </dependency>
    <!-- Quartz定时任务 -->
    <dependency>
      <groupId>org.quartz-scheduler</groupId>
      <artifactId>quartz</artifactId>
      <version>${quartz.version}</version>
    </dependency>
    <!-- 二维码处理 -->
    <dependency>
      <groupId>com.google.zxing</groupId>
      <artifactId>core</artifactId>
      <version>${zxing.version}</version>
    </dependency>
    <!-- Apache Commons Net -->
    <dependency>
      <groupId>commons-net</groupId>
      <artifactId>commons-net</artifactId>
      <version>${commons.net.version}</version>
    </dependency>
  </dependencies>

  <build>
    <plugins>
      <!-- 打包源文件插件 -->
      <plugin>
        <groupId>org.apache.maven.plugins</groupId>
        <artifactId>maven-source-plugin</artifactId>
        <version>${maven-source-plugin.version}</version>
        <configuration>
          <attach>true</attach>
        </configuration>
        <executions>
          <execution>
            <id>attach-sources</id>
            <phase>compile</phase>
            <goals>
              <goal>jar</goal>
            </goals>
          </execution>
        </executions>
      </plugin>
    </plugins>
  </build>

</project><|MERGE_RESOLUTION|>--- conflicted
+++ resolved
@@ -14,11 +14,7 @@
 
   <properties>
     <quartz.version>2.3.2</quartz.version>
-<<<<<<< HEAD
-    <zxing.version>3.4.1</zxing.version>
-=======
     <zxing.version>3.5.1</zxing.version>
->>>>>>> 6f7c6b7f
     <commons.net.version>3.9.0</commons.net.version>
   </properties>
 
